# davi - Data Analyst and Visualizer

<<<<<<< HEAD
`davi` is a powerful, full-stack data analysis application that allows users to upload datasets and interact with them using natural language. It can generate insights, create interactive visualizations, and translate plain English into SQL queries through an intuitive web interface. The application is designed with a modern, scalable architecture, ready for local development via Docker or full cloud deployment on AWS.
=======
`davi` is a powerful, full-stack data analysis application that allows users to upload datasets and interact with them using natural language. It can generate insights, create interactive visualizations, and translate plain English into SQL queries through an intuitive web interface. 

This project has successfully completed its initial development and cloud deployment phases. It is now a fully functional web application hosted on AWS, ready for the next stages of development focusing on automation and advanced features.
>>>>>>> 97927d75

## Table of Contents

- [Features](#features)
- [Live Demo](#live-demo)
- [Project Architecture](#project-architecture)
<<<<<<< HEAD
- [File Structure](#file-structure)
- [Getting Started: Running 'davi'](#getting-started-running-davi)
  - [Method 1: Command-Line Tool (Backend Only)](#method-1-command-line-tool-backend-only)
  - [Method 2: Local Web Application (via Docker Compose)](#method-2-local-web-application-via-docker-compose)
  - [Method 3: Cloud Deployment (via Terraform & AWS)](#method-3-cloud-deployment-via-terraform--aws)
- [Prerequisites & Dependencies](#prerequisites--dependencies)
- [Environment Variables](#environment-variables)
=======
- [Project Status & Roadmap](#project-status--roadmap)
- [Prerequisites & Dependencies](#prerequisites--dependencies)
- [Environment Variables](#environment-variables)
- [Getting Started: Running 'davi'](#getting-started-running-davi)
  - [Method 1: Command-Line Tool (Backend Only)](#method-1-command-line-tool-backend-only)
  - [Method 2: Local Web Application (via Docker Compose)](#method-2-local-web-application-via-docker-compose)
  - [Method 3: Cloud Deployment (via Terraform & AWS)](#method-3-cloud-deployment-via-terraform--aws)
- [Usage](#usage)
  - [Command-Line Interface](#command-line-interface)
  - [Web Application (Docker & AWS)](#web-application-docker--aws)
- [File Structure](#file-structure)
>>>>>>> 97927d75
- [Backend Capabilities](#backend-capabilities)

## Features

- **Full-Stack Web Interface**: An intuitive and responsive frontend built with React for seamless user interaction.
- **Natural Language Data Analysis**: Ask questions about your data in plain English ("What were the total sales?").
- **Interactive Visualizations**: Generate Plotly charts from natural language requests ("Plot sales by country").
- **NLP to SQL Conversion**: Translate complex questions into production-ready SQL queries.
- **Multiple Deployment Options**: Run as a simple CLI tool, a full-stack local instance with Docker, or a scalable cloud service on AWS.
- **Containerized Architecture**: Uses Docker and Docker Compose for consistent, isolated local development.
- **Infrastructure as Code (IaC)**: The entire cloud infrastructure is defined and managed using Terraform for repeatable, automated deployments.
- **Scalable Cloud Architecture**: Deployed on AWS ECS Fargate with an Application Load Balancer for high availability and scalability.

## Live Demo

Once deployed on AWS, the application is accessible via the Application Load Balancer's public DNS.

- **URL**: The `alb_dns_name` output from your Terraform deployment.
- **Functionality**:
  1. Load a dataset using a public URL (e.g., a raw CSV file from GitHub).
  2. Select a mode: "Informational", "Visualization", or "Natural Language to SQL".
  3. Type your query and receive the results directly in the browser.

## Project Architecture

`davi` uses a modern, decoupled, multi-container architecture.

- **Frontend**: A React single-page application that provides the user interface.
- **Web Server / Proxy**: An Nginx container that serves the static React files and acts as a reverse proxy, forwarding API requests to the backend.
- **Backend**: A Python Flask server that exposes a REST API. It contains the core logic:
  - **DataAnalysisAgent**: The "brain" that uses the Gemini LLM to interpret queries and create analysis plans.
  - **DataProcessor**: Handles all data loading and manipulation with pandas.
  - **Visualizer**: Creates interactive charts with Plotly.
- **Session Store**: A Redis container used to cache DataFrames between requests, enabling stateful analysis sessions.
- **Cloud Platform**: AWS provides the underlying infrastructure, managed by Terraform:
  - **Compute**: AWS ECS with Fargate for serverless container orchestration.
  - **Networking**: A custom VPC with public subnets, an Internet Gateway, and an Application Load Balancer (ALB).
  - **Container Registry**: Amazon ECR to store the frontend and backend Docker images.

<<<<<<< HEAD
## File Structure

```
davi/
├── .github/              # CI/CD workflows (e.g., Jenkins, GitHub Actions)
├── backend/              # Flask backend application
│   ├── src/
│   │   ├── agent.py
│   │   ├── data_processor.py
│   │   └── visualizer.py
│   ├── .env              # Local environment variables (e.g., GOOGLE_API_KEY)
│   ├── app.py            # Main Flask application file
│   ├── Dockerfile
│   └── requirements.txt
├── frontend/             # React frontend application
│   ├── src/
│   │   └── App.jsx       # Main React component
│   ├── Dockerfile
│   ├── nginx.conf        # Nginx configuration for serving and proxying
│   └── package.json
├── terraform/            # All Terraform IaC files
│   ├── main.tf           # VPC, Subnets, IGW
│   ├── alb.tf            # Application Load Balancer
│   ├── ecs.tf            # ECS Cluster, Task Definition, Service
│   ├── ecr.tf            # ECR Repositories
│   ├── security_groups.tf
│   └── variables.tf
├── .gitignore
└── docker-compose.yml    # Docker Compose file for local full-stack deployment
```

=======
## Project Status & Roadmap

The project is currently at the end of Phase 4.

- **Phase 1: Backend API** - ✅ **Complete**
- **Phase 2: Frontend UI** - ✅ **Complete**
- **Phase 3: Containerization** - ✅ **Complete**
- **Phase 4: Cloud Deployment** - ✅ **Complete**
- **Phase 5: Automation & CI/CD** - 🚧 **Next Up:** Implement a CI/CD pipeline with Jenkins or GitHub Actions to automate testing and deployment.
- **Phase 6: Scaling & Advanced Features** - Future work includes migrating to Kubernetes for advanced scaling and adding features like user accounts and query history with a persistent database (PostgreSQL/MongoDB).

## Prerequisites & Dependencies

- **System-Level:**
  - Python 3.8+
  - Node.js (for frontend development)
  - Docker & Docker Compose
  - Terraform
  - AWS CLI
- **Backend (Python):** See `backend/requirements.txt`. Key libraries include `Flask`, `pandas`, `google-generativeai`, and `redis`.
- **Frontend (JavaScript):** See `frontend/package.json`. Key libraries include `react` and `plotly.js`.

## Environment Variables

- **Required.** Your API key for the Google Gemini service. 
  Both are meant to be the same key even though they are saved with different variable names and different directories.
  - For Docker/local development, create a `.env` file in the `/backend` directory and add the variable: `GOOGLE_API_KEY = "your_api_key_here"`. (This file is gitignored for security)
  - For AWS deployment, create a `terraform.tfvars` file in the `/terraform` directory and add the variable: `gemini_api_key = "your_api_key_here"`. (This file is gitignored for security)

>>>>>>> 97927d75
## Getting Started: Running 'davi'

This application can be run in three distinct ways.

### Method 1: Command-Line Tool (Backend Only)

This is the original, lightweight method for performing quick, backend-only data analysis without a web interface.

- **Purpose:** Quick analysis, scripting, and testing the core Python logic.
- **How to Run:**
  1. Navigate to the project root, activate your Python virtual environment, and install dependencies (`pip install -r backend/requirements.txt`).
  2. Ensure your `GOOGLE_API_KEY` is set as an environment variable or is in a `.env` file.
  3. Run the main script:
     ```bash
     python main.py
     ```

### Method 2: Local Web Application (via Docker Compose)

This method runs the complete full-stack application (Frontend, Backend, Redis) on your local machine using containers. This is the standard way to develop and test.

- **Purpose:** Local development and testing of the full application in a production-like environment.
- **How to Run:**
  1. Ensure Docker Desktop is installed and running.
  2. Create a `.env` file in the `backend/` directory with your `GOOGLE_API_KEY`.
  3. From the project root directory, run the command:
     ```bash
     docker-compose up --build
     ```
  4. Access the application in your web browser at: **`http://localhost:3000`**

### Method 3: Cloud Deployment (via Terraform & AWS)

This method builds the entire cloud infrastructure from scratch and deploys the application for public access.

- **Purpose:** Deploying the application to a live, production environment.
- **How to Run:**
  1. **Build and Push Docker Images:** You must first build your local Docker images and push them to the ECR repositories that Terraform will create.
  2. **Deploy the Infrastructure:**
     - Navigate to the `/terraform` directory.
     - Run `terraform init`.
<<<<<<< HEAD
     - Run `terraform apply`. You will be prompted to enter your `gemini_api_key`.
=======
     - Run `terraform apply`.
>>>>>>> 97927d75
  3. **Access the Live Application:**
     - Once `terraform apply` is complete, it will display the `alb_dns_name` in the outputs.
     - Paste this DNS name into your web browser to access your application.

<<<<<<< HEAD
## Prerequisites & Dependencies

- **System-Level:**
  - Python 3.8+
  - Node.js (for frontend development)
  - Docker & Docker Compose
  - Terraform
  - AWS CLI
- **Backend (Python):** See `backend/requirements.txt`. Key libraries include `Flask`, `pandas`, `google-generativeai`, and `redis`.
- **Frontend (JavaScript):** See `frontend/package.json`. Key libraries include `react` and `plotly.js`.

## Environment Variables

- `GOOGLE_API_KEY`: **Required.** Your API key for the Google Gemini service.
  - For Docker/local development, place it in `backend/.env`.
  - For AWS deployment, Terraform will prompt you for it securely.
=======
## Usage

### Command-Line Interface

When you run the application via `python main.py`, you will interact with it directly in your terminal.

1.  **Load Data**: The application will first prompt you to enter the path to your data file (CSV or Excel) or a URL, this interface also works with valid local file paths. For example, you can use this sample dataset:
    ```
    [https://raw.githubusercontent.com/yannie28/Global-Superstore/master/Global_Superstore(CSV).csv](https://raw.githubusercontent.com/yannie28/Global-Superstore/master/Global_Superstore(CSV).csv)
    ```
2.  **Select a Mode**: After the data is loaded, you will see a menu with the following options:
    ```
    1. Ask informational questions about the data
    2. Request data visualizations
    3. Generate SQL from natural language
    4. Exit
    ```
3.  **Interact**: Choose an option and type your question in plain English. The results will be printed to the console.

### Web Application (Docker & AWS)

The interface for the local Docker deployment and the live AWS deployment is identical.

1.  **Load Data**: Paste the URL to your dataset (e.g., the sample CSV link above) into the input box at the top of the page and click **Load Data**.
2.  **Select a Mode**: Once the data is successfully loaded, a new section will appear. Choose your analysis mode by clicking one of the three radio buttons:
    * **Informational**: For direct questions that result in text or a data table.
    * **Visualization**: For requests that should generate a chart.
    * **Natural Language to SQL**: To convert your question into a SQL query.
3.  **Ask a Question**: Type your question into the text box and click **Ask**.
4.  **View Results**: The result of your query will instantly appear in the results area below. If you requested a visualization, the chart will be rendered directly on the page. You can ask subsequent questions to update the results area with new information/charts/queries.

## File Structure

```
davi/
├── .github/              # (For future CI/CD implementation)
├── backend/              # Flask backend application
│   ├── src/
│   │   ├── agent.py
│   │   ├── data_processor.py
│   │   └── visualizer.py
│   ├── .env              # Local environment variables (e.g., GOOGLE_API_KEY)
│   ├── app.py            # Main Flask application file
│   ├── Dockerfile
│   └── requirements.txt
├── frontend/             # React frontend application
│   ├── src/
│   │   └── App.jsx       # Main React component
│   ├── Dockerfile
│   ├── nginx.conf        # Nginx configuration for serving and proxying
│   └── package.json
├── terraform/            # All Terraform IaC files
│   ├── main.tf           # VPC, Subnets, IGW
│   ├── alb.tf            # Application Load Balancer
│   ├── ecs.tf            # ECS Cluster, Task Definition, Service
│   ├── ecr.tf            # ECR Repositories
│   ├── security_groups.tf
│   └── variables.tf
├── .gitignore
└── docker-compose.yml    # Docker Compose file for local full-stack deployment
```
>>>>>>> 97927d75

## Backend Capabilities

The backend processing engine supports a wide range of operations:

- **Filtering:** Equality (`==`), inequality (`!=`), comparisons (`>`, `<`, `>=`, `<=`), and list inclusion/exclusion (`in`, `not in`).
- **Aggregation Functions:** `sum`, `mean`, `count`, `min`, `max`, `size`.
- **Visualization Types:** Bar charts, line charts, scatter plots, histograms, pie charts, box plots, and heatmaps.<|MERGE_RESOLUTION|>--- conflicted
+++ resolved
@@ -1,27 +1,14 @@
 # davi - Data Analyst and Visualizer
 
-<<<<<<< HEAD
-`davi` is a powerful, full-stack data analysis application that allows users to upload datasets and interact with them using natural language. It can generate insights, create interactive visualizations, and translate plain English into SQL queries through an intuitive web interface. The application is designed with a modern, scalable architecture, ready for local development via Docker or full cloud deployment on AWS.
-=======
 `davi` is a powerful, full-stack data analysis application that allows users to upload datasets and interact with them using natural language. It can generate insights, create interactive visualizations, and translate plain English into SQL queries through an intuitive web interface. 
 
 This project has successfully completed its initial development and cloud deployment phases. It is now a fully functional web application hosted on AWS, ready for the next stages of development focusing on automation and advanced features.
->>>>>>> 97927d75
 
 ## Table of Contents
 
 - [Features](#features)
 - [Live Demo](#live-demo)
 - [Project Architecture](#project-architecture)
-<<<<<<< HEAD
-- [File Structure](#file-structure)
-- [Getting Started: Running 'davi'](#getting-started-running-davi)
-  - [Method 1: Command-Line Tool (Backend Only)](#method-1-command-line-tool-backend-only)
-  - [Method 2: Local Web Application (via Docker Compose)](#method-2-local-web-application-via-docker-compose)
-  - [Method 3: Cloud Deployment (via Terraform & AWS)](#method-3-cloud-deployment-via-terraform--aws)
-- [Prerequisites & Dependencies](#prerequisites--dependencies)
-- [Environment Variables](#environment-variables)
-=======
 - [Project Status & Roadmap](#project-status--roadmap)
 - [Prerequisites & Dependencies](#prerequisites--dependencies)
 - [Environment Variables](#environment-variables)
@@ -33,7 +20,6 @@
   - [Command-Line Interface](#command-line-interface)
   - [Web Application (Docker & AWS)](#web-application-docker--aws)
 - [File Structure](#file-structure)
->>>>>>> 97927d75
 - [Backend Capabilities](#backend-capabilities)
 
 ## Features
@@ -73,39 +59,6 @@
   - **Networking**: A custom VPC with public subnets, an Internet Gateway, and an Application Load Balancer (ALB).
   - **Container Registry**: Amazon ECR to store the frontend and backend Docker images.
 
-<<<<<<< HEAD
-## File Structure
-
-```
-davi/
-├── .github/              # CI/CD workflows (e.g., Jenkins, GitHub Actions)
-├── backend/              # Flask backend application
-│   ├── src/
-│   │   ├── agent.py
-│   │   ├── data_processor.py
-│   │   └── visualizer.py
-│   ├── .env              # Local environment variables (e.g., GOOGLE_API_KEY)
-│   ├── app.py            # Main Flask application file
-│   ├── Dockerfile
-│   └── requirements.txt
-├── frontend/             # React frontend application
-│   ├── src/
-│   │   └── App.jsx       # Main React component
-│   ├── Dockerfile
-│   ├── nginx.conf        # Nginx configuration for serving and proxying
-│   └── package.json
-├── terraform/            # All Terraform IaC files
-│   ├── main.tf           # VPC, Subnets, IGW
-│   ├── alb.tf            # Application Load Balancer
-│   ├── ecs.tf            # ECS Cluster, Task Definition, Service
-│   ├── ecr.tf            # ECR Repositories
-│   ├── security_groups.tf
-│   └── variables.tf
-├── .gitignore
-└── docker-compose.yml    # Docker Compose file for local full-stack deployment
-```
-
-=======
 ## Project Status & Roadmap
 
 The project is currently at the end of Phase 4.
@@ -135,7 +88,6 @@
   - For Docker/local development, create a `.env` file in the `/backend` directory and add the variable: `GOOGLE_API_KEY = "your_api_key_here"`. (This file is gitignored for security)
   - For AWS deployment, create a `terraform.tfvars` file in the `/terraform` directory and add the variable: `gemini_api_key = "your_api_key_here"`. (This file is gitignored for security)
 
->>>>>>> 97927d75
 ## Getting Started: Running 'davi'
 
 This application can be run in three distinct ways.
@@ -177,33 +129,11 @@
   2. **Deploy the Infrastructure:**
      - Navigate to the `/terraform` directory.
      - Run `terraform init`.
-<<<<<<< HEAD
-     - Run `terraform apply`. You will be prompted to enter your `gemini_api_key`.
-=======
      - Run `terraform apply`.
->>>>>>> 97927d75
   3. **Access the Live Application:**
      - Once `terraform apply` is complete, it will display the `alb_dns_name` in the outputs.
      - Paste this DNS name into your web browser to access your application.
 
-<<<<<<< HEAD
-## Prerequisites & Dependencies
-
-- **System-Level:**
-  - Python 3.8+
-  - Node.js (for frontend development)
-  - Docker & Docker Compose
-  - Terraform
-  - AWS CLI
-- **Backend (Python):** See `backend/requirements.txt`. Key libraries include `Flask`, `pandas`, `google-generativeai`, and `redis`.
-- **Frontend (JavaScript):** See `frontend/package.json`. Key libraries include `react` and `plotly.js`.
-
-## Environment Variables
-
-- `GOOGLE_API_KEY`: **Required.** Your API key for the Google Gemini service.
-  - For Docker/local development, place it in `backend/.env`.
-  - For AWS deployment, Terraform will prompt you for it securely.
-=======
 ## Usage
 
 ### Command-Line Interface
@@ -265,7 +195,6 @@
 ├── .gitignore
 └── docker-compose.yml    # Docker Compose file for local full-stack deployment
 ```
->>>>>>> 97927d75
 
 ## Backend Capabilities
 
